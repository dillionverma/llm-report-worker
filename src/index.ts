--- conflicted
+++ resolved
@@ -335,7 +335,6 @@
       return new Response("Only POST request allowed", { status: 405 });
     }
 
-<<<<<<< HEAD
     console.log("Saving initial request to db...");
     try {
       const uuidObject = await saveInitialRequestToDb({
@@ -362,10 +361,6 @@
 
     console.log("initially saved to db...");
     console.log();
-
-=======
-    console.log("about to handle caching");
->>>>>>> d155ff7d
     const { response, cached } = await handleCaching(
       requestCopy,
       body,
